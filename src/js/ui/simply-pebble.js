<<<<<<< HEAD
var util2 = require('lib/util2');
var myutil = require('lib/myutil');
var Resource = require('ui/resource');
=======
var util2 = require('util2');
var myutil = require('myutil');
>>>>>>> 235717d7
var Accel = require('ui/accel');
var ImageService = require('ui/imageservice');
var WindowStack = require('ui/windowstack');
var Window = require('ui/window');
var Menu = require('ui/menu');

var simply = require('ui/simply');

/** 
 * This package provides the underlying implementation for the ui/* classes.
 *
 * This implementation uses PebbleKit JS AppMessage to send commands to a Pebble Watch.
 */

/* Make JSHint happy */
if (typeof Image === 'undefined') {
  window.Image = function(){};
}

/**
 * First part of this file is defining the commands and types that we will use later.
 */

var Color = function(x) {
  switch (x) {
    case 'clear': return ~0;
    case 'black': return 0;
    case 'white': return 1;
  }
  return Number(x);
};

var Font = function(x) {
  var id = Resource.getId(x);
  if (id) {
    return id;
  }
  x = myutil.toCConstantName(x);
  if (!x.match(/^RESOURCE_ID/)) {
    x = 'RESOURCE_ID_' + x;
  }
  x = x.replace(/_+/g, '_');
  return x;
};

var TextOverflowMode = function(x) {
  switch (x) {
    case 'wrap'    : return 0;
    case 'ellipsis': return 1;
    case 'fill'    : return 2;
  }
  return Number(x);
};

var TextAlignment = function(x) {
  switch (x) {
    case 'left'  : return 0;
    case 'center': return 1;
    case 'right' : return 2;
  }
  return Number(x);
};

var TimeUnits = function(x) {
  var z = 0;
  x = myutil.toObject(x, true);
  for (var k in x) {
    switch (k) {
      case 'seconds': z |= (1 << 0); break;
      case 'minutes': z |= (1 << 1); break;
      case 'hours'  : z |= (1 << 2); break;
      case 'days'   : z |= (1 << 3); break;
      case 'months' : z |= (1 << 4); break;
      case 'years'  : z |= (1 << 5); break;
    }
  }
  return z;
};

var CompositingOp = function(x) {
  switch (x) {
    case 'assign':
    case 'normal': return 0;
    case 'assignInverted':
    case 'invert': return 1;
    case 'or'    : return 2;
    case 'and'   : return 3;
    case 'clear' : return 4;
    case 'set'   : return 5;
  }
  return Number(x);
};

var AnimationCurve = function(x) {
  switch (x) {
    case 'linear'   : return 0;
    case 'easeIn'   : return 1;
    case 'easeOut'  : return 2;
    case 'easeInOut': return 3;
  }
  return Number(x);
};

var setWindowParams = [{
  name: 'clear',
  type: Boolean,
}, {
  name: 'id',
}, {
  name: 'action',
  type: Boolean,
}, {
  name: 'actionUp',
  type: Image,
}, {
  name: 'actionSelect',
  type: Image,
}, {
  name: 'actionDown',
  type: Image,
}, {
  name: 'actionBackgroundColor',
  type: Color,
}, {
  name: 'fullscreen',
  type: Boolean,
}, {
  name: 'scrollable',
  type: Boolean,
}];

var setCardParams = setWindowParams.concat([{
  name: 'title',
  type: String,
}, {
  name: 'subtitle',
  type: String,
}, {
  name: 'body',
  type: String,
}, {
  name: 'icon',
  type: Image,
}, {
  name: 'subicon',
  type: Image,
}, {
  name: 'image',
  type: Image,
}, {
  name: 'style'
}]);

var setMenuParams = setWindowParams.concat([{
  name: 'sections',
  type: Number,
}]);

var setStageParams = setWindowParams;

var commands = [{
  name: 'setWindow',
  params: setWindowParams,
}, {
  name: 'windowShow',
  params: [{
    name: 'id'
  }]
}, {
  name: 'windowHide',
  params: [{
    name: 'id'
  }]
}, {
  name: 'setCard',
  params: setCardParams,
}, {
  name: 'click',
  params: [{
    name: 'button',
  }],
}, {
  name: 'longClick',
  params: [{
    name: 'button',
  }],
}, {
  name: 'accelTap',
  params: [{
    name: 'axis',
  }, {
    name: 'direction',
  }],
}, {
  name: 'vibe',
  params: [{
    name: 'type',
  }],
}, {
  name: 'accelData',
  params: [{
    name: 'transactionId',
  }, {
    name: 'numSamples',
  }, {
    name: 'accelData',
  }],
}, {
  name: 'getAccelData',
  params: [{
    name: 'transactionId',
  }],
}, {
  name: 'configAccelData',
  params: [{
    name: 'rate',
  }, {
    name: 'samples',
  }, {
    name: 'subscribe',
  }],
}, {
  name: 'configButtons',
  params: [{
    name: 'back',
  }, {
    name: 'up',
  }, {
    name: 'select',
  }, {
    name: 'down',
  }],
}, {
  name: 'setMenu',
  params: setMenuParams,
}, {
  name: 'setMenuSection',
  params: [{
    name: 'section',
  }, {
    name: 'items',
  }, {
    name: 'title',
    type: String,
  }],
}, {
  name: 'getMenuSection',
  params: [{
    name: 'section',
  }],
}, {
  name: 'setMenuItem',
  params: [{
    name: 'section',
  }, {
    name: 'item',
  }, {
    name: 'title',
    type: String,
  }, {
    name: 'subtitle',
    type: String,
  }, {
    name: 'image',
    type: Image,
  }],
}, {
  name: 'getMenuItem',
  params: [{
    name: 'section',
  }, {
    name: 'item',
  }],
}, {
  name: 'menuSelect',
  params: [{
    name: 'section',
  }, {
    name: 'item',
  }],
}, {
  name: 'menuLongSelect',
  params: [{
    name: 'section',
  }, {
    name: 'item',
  }],
}, {
  name: 'image',
  params: [{
    name: 'id',
  }, {
    name: 'width',
  }, {
    name: 'height',
  }, {
    name: 'pixels',
  }],
}, {
  name: 'setStage',
  params: setStageParams,
}, {
  name: 'stageElement',
  params: [{
    name: 'id',
  }, {
    name: 'type',
  }, {
    name: 'index',
  }, {
    name: 'x',
  }, {
    name: 'y',
  }, {
    name: 'width',
  }, {
    name: 'height',
  }, {
    name: 'backgroundColor',
    type: Color,
  }, {
    name: 'borderColor',
    type: Color,
  }, {
    name: 'radius',
  }, {
    name: 'text',
    type: String,
  }, {
    name: 'font',
    type: Font,
  }, {
    name: 'color',
    type: Color,
  }, {
    name: 'textOverflow',
    type: TextOverflowMode,
  }, {
    name: 'textAlign',
    type: TextAlignment,
  }, {
    name: 'updateTimeUnit',
    type: TimeUnits,
  }, {
    name: 'image',
    type: Image,
  }, {
    name: 'compositing',
    type: CompositingOp,
  }],
}, {
  name: 'stageRemove',
  params: [{
    name: 'id',
  }],
}, {
  name: 'stageAnimate',
  params: [{
    name: 'id',
  }, {
    name: 'x',
  }, {
    name: 'y',
  }, {
    name: 'width',
  }, {
    name: 'height',
  }, {
    name: 'duration',
  }, {
    name: 'easing',
    type: AnimationCurve,
  }],
}];

// Build the commandMap and map each command to an integer.

var commandMap = {};

for (var i = 0, ii = commands.length; i < ii; ++i) {
  var command = commands[i];
  commandMap[command.name] = command;
  command.id = i;

  var params = command.params;
  if (!params) {
    continue;
  }

  var paramMap = command.paramMap = {};
  for (var j = 0, jj = params.length; j < jj; ++j) {
    var param = params[j];
    paramMap[param.name] = param;
    param.id = j + 1;
  }
}

var buttons = [
  'back',
  'up',
  'select',
  'down',
];

var accelAxes = [
  'x',
  'y',
  'z',
];

var vibeTypes = [
  'short',
  'long',
  'double',
];

var styleTypes = [
  'small',
  'large',
  'mono',
];

var clearFlagMap = {
  action: (1 << 0),
  text: (1 << 1),
  image: (1 << 2),
};

var actionBarTypeMap = {
  up: 'actionUp',
  select: 'actionSelect',
  down: 'actionDown',
  backgroundColor: 'actionBackgroundColor',
};


/**
 * SimplyPebble object provides the actual methods to communicate with Pebble.
 *
 * It's an implementation of an abstract interface used by all the other classes.
 */

var SimplyPebble = {};

SimplyPebble.init = function() {
  // Register listeners for app message communication
  Pebble.addEventListener('appmessage', SimplyPebble.onAppMessage);

  // Register this implementation as the one currently in use
  simply.impl = SimplyPebble;
};


var toParam = function(param, v) {
  if (param.type === String) {
    v = v.toString();
  } else if (param.type === Boolean) {
    v = v ? 1 : 0;
  } else if (param.type === Image && typeof v !== 'number') {
    v = ImageService.resolve(v);
  } else if (typeof param.type === 'function') {
    v = param.type(v);
  }
  return v;
};

var setPacket = function(packet, command, def, typeMap) {
  var paramMap = command.paramMap;
  for (var k in def) {
    var paramName = typeMap && typeMap[k] || k;
    if (!paramName) { continue; }
    var param = paramMap[paramName];
    if (param) {
      packet[param.id] = toParam(param, def[k]);
    }
  }
  return packet;
};

var makePacket = function(command, def) {
  var packet = {};
  packet[0] = command.id;
  if (def) {
    setPacket(packet, command, def);
  }
  return packet;
};

SimplyPebble.sendPacket = function(packet) {
  var send;
  send = function() {
    Pebble.sendAppMessage(packet, util2.noop, send);
  };
  send();
};

SimplyPebble.buttonConfig = function(buttonConf) {
  var command = commandMap.configButtons;
  var packet = makePacket(command, buttonConf);
  SimplyPebble.sendPacket(packet);
};

var toClearFlags = function(clear) {
  if (clear === true) {
    clear = 'all';
  }
  if (clear === 'all') {
    clear = ~0;
  } else if (typeof clear === 'string') {
    clear = clearFlagMap[clear];
  } else if (typeof clear === 'object') {
    var flags = 0;
    for (var k in clear) {
      if (clear[k] === true) {
        flags |= clearFlagMap[k];
      }
    }
    clear = flags;
  }
  return clear;
};

var setActionPacket = function(packet, command, actionDef) {
  if (actionDef) {
    if (typeof actionDef === 'boolean') {
      actionDef = { action: actionDef };
    }
    setPacket(packet, command, actionDef, actionBarTypeMap);
  }
  return packet;
};

SimplyPebble.window = function(windowDef, clear) {
  clear = toClearFlags(clear);
  var command = commandMap.setWindow;
  var packet = makePacket(command, windowDef);
  if (clear) {
    packet[command.paramMap.clear.id] = clear;
  }
  setActionPacket(packet, command, windowDef.action);
  SimplyPebble.sendPacket(packet);
};

SimplyPebble.windowHide = function(windowId) {
  var command = commandMap.windowHide;
  var packet = makePacket(command);
  packet[command.paramMap.id.id] = windowId;
  SimplyPebble.sendPacket(packet);
};

SimplyPebble.card = function(cardDef, clear) {
  clear = toClearFlags(clear);
  var command = commandMap.setCard;
  var packet = makePacket(command, cardDef);
  if (clear) {
    packet[command.paramMap.clear.id] = clear;
  }
  setActionPacket(packet, command, cardDef.action);
  SimplyPebble.sendPacket(packet);
};

SimplyPebble.vibe = function(type) {
  var command = commandMap.vibe;
  var packet = makePacket(command);
  var vibeIndex = vibeTypes.indexOf(type);
  packet[command.paramMap.type.id] = vibeIndex !== -1 ? vibeIndex : 0;
  SimplyPebble.sendPacket(packet);
};

SimplyPebble.accelConfig = function(configDef) {
  var command = commandMap.configAccelData;
  var packet = makePacket(command, configDef);
  SimplyPebble.sendPacket(packet);
};

var accelListeners = [];

SimplyPebble.accelPeek = function(callback) {
  accelListeners.push(callback);
  var command = commandMap.getAccelData;
  var packet = makePacket(command);
  SimplyPebble.sendPacket(packet);
};

SimplyPebble.menu = function(menuDef) {
  var command = commandMap.setMenu;
  var packetDef = util2.copy(menuDef);
  if (packetDef.sections instanceof Array) {
    packetDef.sections = packetDef.sections.length;
  }
  if (!packetDef.sections) {
    packetDef.sections = 1;
  }
  var packet = makePacket(command, packetDef);
  SimplyPebble.sendPacket(packet);
};

SimplyPebble.menuSection = function(sectionIndex, sectionDef) {
  var command = commandMap.setMenuSection;
  var packetDef = util2.copy(sectionDef);
  packetDef.section = sectionIndex;
  if (packetDef.items instanceof Array) {
    packetDef.items = packetDef.items.length;
  }
  var packet = makePacket(command, packetDef);
  SimplyPebble.sendPacket(packet);
};

SimplyPebble.menuItem = function(sectionIndex, itemIndex, itemDef) {
  var command = commandMap.setMenuItem;
  var packetDef = util2.copy(itemDef);
  packetDef.section = sectionIndex;
  packetDef.item = itemIndex;
  var packet = makePacket(command, packetDef);
  SimplyPebble.sendPacket(packet);
};

SimplyPebble.image = function(id, gbitmap) {
  var command = commandMap.image;
  var packetDef = util2.copy(gbitmap);
  packetDef.id = id;
  var packet = makePacket(command, packetDef);
  SimplyPebble.sendPacket(packet);
};

SimplyPebble.stage = function(stageDef) {
  var command = commandMap.setStage;
  var packet = makePacket(command, stageDef);
  setActionPacket(packet, command, stageDef.action);
  SimplyPebble.sendPacket(packet);
};

var toFramePacket = function(packetDef) {
  if (packetDef.position) {
    var position = packetDef.position;
    delete packetDef.position;
    packetDef.x = position.x;
    packetDef.y = position.y;
  }
  if (packetDef.size) {
    var size = packetDef.size;
    delete packetDef.size;
    packetDef.width = size.x;
    packetDef.height = size.y;
  }
  return packetDef;
};

SimplyPebble.stageElement = function(elementId, elementType, elementDef, index) {
  var command = commandMap.stageElement;
  var packetDef = util2.copy(elementDef);
  packetDef.id = elementId;
  packetDef.type = elementType;
  packetDef.index = index;
  packetDef = toFramePacket(packetDef);
  var packet = makePacket(command, packetDef);
  SimplyPebble.sendPacket(packet);
};

SimplyPebble.stageRemove = function(elementId) {
  var command = commandMap.stageRemove;
  var packet = makePacket(command);
  packet[command.paramMap.id.id] = elementId;
  SimplyPebble.sendPacket(packet);
};

SimplyPebble.stageAnimate = function(elementId, animateDef, duration, easing) {
  var command = commandMap.stageAnimate;
  var packetDef = util2.copy(animateDef);
  packetDef.id = elementId;
  if (duration) {
    packetDef.duration = duration;
  }
  if (easing) {
    packetDef.easing = easing;
  }
  packetDef = toFramePacket(packetDef);
  var packet = makePacket(command, packetDef);
  SimplyPebble.sendPacket(packet);
};

var readInt = function(packet, width, pos, signed) {
  var value = 0;
  pos = pos || 0;
  for (var i = 0; i < width; ++i) {
    value += (packet[pos + i] & 0xFF) << (i * 8);
  }
  if (signed) {
    var mask = 1 << (width * 8 - 1);
    if (value & mask) {
      value = value - (((mask - 1) << 1) + 1);
    }
  }
  return value;
};

SimplyPebble.onAppMessage = function(e) {
  var payload = e.payload;
  var code = payload[0];
  var command = commands[code];

  switch (command.name) {
    case 'windowHide':
      WindowStack.emitHide(payload[1]);
      break;
    case 'click':
    case 'longClick':
      var button = buttons[payload[1]];
      Window.emitClick(command.name, button);
      break;
    case 'accelTap':
      var axis = accelAxes[payload[1]];
      Accel.emitAccelTap(axis, payload[2]);
      break;
    case 'accelData':
      var transactionId = payload[1];
      var samples = payload[2];
      var data = payload[3];
      var accels = [];
      for (var i = 0; i < samples; i++) {
        var pos = i * 15;
        var accel = {
          x: readInt(data, 2, pos, true),
          y: readInt(data, 2, pos + 2, true),
          z: readInt(data, 2, pos + 4, true),
          vibe: readInt(data, 1, pos + 6) ? true : false,
          time: readInt(data, 8, pos + 7),
        };
        accels[i] = accel;
      }
      if (typeof transactionId === 'undefined') {
        Accel.emitAccelData(accels);
      } else {
        var handlers = accelListeners;
        accelListeners = [];
        for (var j = 0, jj = handlers.length; j < jj; ++j) {
          Accel.emitAccelData(accels, handlers[j]);
        }
      }
      break;
    case 'getMenuSection':
      Menu.emitSection(payload[1]);
      break;
    case 'getMenuItem':
      Menu.emitItem(payload[1], payload[2]);
      break;
    case 'menuSelect':
    case 'menuLongSelect':
      Menu.emitSelect(command.name, payload[1], payload[2]);
      break;
  }
};

module.exports = SimplyPebble;<|MERGE_RESOLUTION|>--- conflicted
+++ resolved
@@ -1,11 +1,6 @@
-<<<<<<< HEAD
-var util2 = require('lib/util2');
-var myutil = require('lib/myutil');
-var Resource = require('ui/resource');
-=======
 var util2 = require('util2');
 var myutil = require('myutil');
->>>>>>> 235717d7
+var Resource = require('ui/resource');
 var Accel = require('ui/accel');
 var ImageService = require('ui/imageservice');
 var WindowStack = require('ui/windowstack');
