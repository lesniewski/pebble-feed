<<<<<<< HEAD
var imagelib = require('lib/image');
var myutil = require('lib/myutil');
var Resource = require('ui/resource');
=======
var myutil = require('myutil');
var imagelib = require('image');
>>>>>>> 235717d7
var simply = require('ui/simply');

var ImageService = module.exports;

var state;

ImageService.init = function() {
  state = Image.state = {
    cache: {},
    nextId: Resource.items.length + 1,
    rootURL: null
  };
};

var makeImageHash = function(image) {
  var url = image.url;
  var hashPart = '';
  if (image.width) {
    hashPart += ',width:' + image.width;
  }
  if (image.height) {
    hashPart += ',height:' + image.height;
  }
  if (image.dither) {
    hashPart += ',dither:' + image.dither;
  }
  if (hashPart) {
    url += '#' + hashPart.substr(1);
  }
  return url;
};

var parseImageHash = function(hash) {
  var image = {};
  hash = hash.split('#');
  image.url = hash[0];
  hash = hash[1];
  if (!hash) { return image; }
  var args = hash.split(',');
  for (var i = 0, ii = args.length; i < ii; ++i) {
    var arg = args[i];
    if (arg.match(':')) {
      arg = arg.split(':');
      var v = arg[1];
      image[arg[0]] = !isNaN(Number(v)) ? Number(v) : v;
    } else {
      image[arg] = true;
    }
  }
  return image;
};

ImageService.load = function(opt, reset, callback) {
  if (typeof opt === 'string') {
    opt = parseImageHash(opt);
  }
  if (typeof reset === 'function') {
    callback = reset;
    reset = null;
  }
  var url = myutil.abspath(state.rootURL, opt.url);
  var hash = makeImageHash(opt);
  var image = state.cache[hash];
  if (image) {
    if ((opt.width && image.width !== opt.width) ||
        (opt.height && image.height !== opt.height) ||
        (opt.dither && image.dither !== opt.dither)) {
      reset = true;
    }
    if (reset !== true) {
      return image.id;
    }
  }
  image = {
    id: state.nextId++,
    url: url,
    width: opt.width,
    height: opt.height,
    dither: opt.dither,
  };
  state.cache[hash] = image;
  imagelib.load(image, function() {
    simply.impl.image(image.id, image.gbitmap);
    if (callback) {
      var e = {
        type: 'image',
        image: image.id,
        url: image.url,
      };
      callback(e);
    }
  });
  return image.id;
};

ImageService.setRootURL = function(url) {
  state.rootURL = url;
};

/**
 * Resolve an image path to an id. If the image is defined in appinfo, the index of the resource is used,
 * otherwise a new id is generated for dynamic loading.
 */
ImageService.resolve = function(opt) {
  var id = Resource.getId(opt);
  return typeof id !== 'undefined' ? id : ImageService.load(opt);
};<|MERGE_RESOLUTION|>--- conflicted
+++ resolved
@@ -1,11 +1,6 @@
-<<<<<<< HEAD
-var imagelib = require('lib/image');
-var myutil = require('lib/myutil');
+var imagelib = require('image');
+var myutil = require('myutil');
 var Resource = require('ui/resource');
-=======
-var myutil = require('myutil');
-var imagelib = require('image');
->>>>>>> 235717d7
 var simply = require('ui/simply');
 
 var ImageService = module.exports;
