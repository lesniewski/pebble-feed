--- conflicted
+++ resolved
@@ -189,24 +189,12 @@
 typedef enum SimplySetMenuParam SimplySetMenuParam;
 
 enum SimplySetMenuParam {
-<<<<<<< HEAD
   SetMenu_clear = 1,
   SetMenu_sections,
-=======
-  SetMenu_sections = SetWindowLast,
   SetMenu_selectionSection,
   SetMenu_selectionItem,
   SetMenu_selectionAlign,
   SetMenu_selectionAnimated,
-};
-
-typedef enum VibeType VibeType;
-
-enum VibeType {
-  VibeShort = 0,
-  VibeLong = 1,
-  VibeDouble = 2,
->>>>>>> c36ce0b4
 };
 
 typedef enum ElementParam ElementParam;
@@ -290,13 +278,9 @@
         break;
     }
   }
-<<<<<<< HEAD
-=======
-  set_window(&menu->window, iter, simply);
   if (is_selection) {
     simply_menu_set_selection(menu, menu_index, align, selection_animated);
   }
->>>>>>> c36ce0b4
 }
 
 static void handle_set_menu_section(DictionaryIterator *iter, Simply *simply) {
